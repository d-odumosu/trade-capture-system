--- conflicted
+++ resolved
@@ -147,11 +147,7 @@
         logger.info("Deleting trade with id: {}", id);
         try {
             tradeService.deleteTrade(id);
-<<<<<<< HEAD
-            return ResponseEntity.ok().body("Trade cancelled successfully");
-=======
             return ResponseEntity.noContent().build();
->>>>>>> 8d519fc7
 
         } catch (Exception e) {
             logger.error("Error deleting trade: {}", e.getMessage(), e);
